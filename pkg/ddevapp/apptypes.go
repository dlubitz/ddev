package ddevapp

import (
	"fmt"
<<<<<<< HEAD
=======
	"github.com/pkg/errors"
>>>>>>> 625e8b97
	"os"
	"path"
	"path/filepath"
	"sort"
<<<<<<< HEAD

	"github.com/drud/ddev/pkg/nodeps"
	"github.com/drud/ddev/pkg/util"
=======
	"strings"

	"github.com/ddev/ddev/pkg/nodeps"
	"github.com/ddev/ddev/pkg/util"
>>>>>>> 625e8b97
)

// appTypeFuncs prototypes
//
// settingsCreator
type settingsCreator func(*DdevApp) (string, error)

// uploadDirs
type uploadDirs func(*DdevApp) []string

// hookDefaultComments should probably change its arg from string to app when
// config refactor is done.
type hookDefaultComments func() []byte

// appTypeSettingsPaths
type appTypeSettingsPaths func(app *DdevApp)

// appTypeDetect returns true if the app is of the specified type
type appTypeDetect func(app *DdevApp) bool

// postImportDBAction can take actions after import (like warning user about
// required actions on Wordpress.
type postImportDBAction func(app *DdevApp) error

// configOverrideAction allows a particular apptype to override elements
// of the config for that apptype. Key example is drupal6 needing php56
type configOverrideAction func(app *DdevApp) error

// postConfigAction allows actions to take place at the end of ddev config
type postConfigAction func(app *DdevApp) error

// postStartAction allows actions to take place at the end of ddev start
type postStartAction func(app *DdevApp) error

// importFilesAction
type importFilesAction func(app *DdevApp, uploadDir, importPath, extractPath string) error

// defaultWorkingDirMap returns the app type's default working directory map
type defaultWorkingDirMap func(app *DdevApp, defaults map[string]string) map[string]string

// appTypeFuncs struct defines the functions that can be called (if populated)
// for a given appType.
type appTypeFuncs struct {
	settingsCreator
	uploadDirs
	hookDefaultComments
	appTypeSettingsPaths
	appTypeDetect
	postImportDBAction
	configOverrideAction
	postConfigAction
	postStartAction
	importFilesAction
	defaultWorkingDirMap
}

// appTypeMatrix is a static map that defines the various functions to be called
// for each apptype (CMS).
var appTypeMatrix map[string]appTypeFuncs

func init() {
	appTypeMatrix = map[string]appTypeFuncs{
		nodeps.AppTypeBackdrop: {
			settingsCreator:      createBackdropSettingsFile,
			uploadDirs:           getBackdropUploadDirs,
			hookDefaultComments:  getBackdropHooks,
			appTypeSettingsPaths: setBackdropSiteSettingsPaths,
			appTypeDetect:        isBackdropApp,
			postImportDBAction:   backdropPostImportDBAction,
			postStartAction:      backdropPostStartAction,
			importFilesAction:    backdropImportFilesAction,
			defaultWorkingDirMap: docrootWorkingDir,
		},

		nodeps.AppTypeCraftCms: {
			importFilesAction:    craftCmsImportFilesAction,
			appTypeDetect:        isCraftCmsApp,
			configOverrideAction: craftCmsConfigOverrideAction,
			postStartAction:      craftCmsPostStartAction,
		},

		nodeps.AppTypeDjango4: {
			settingsCreator:      django4SettingsCreator,
			appTypeDetect:        isDjango4App,
			configOverrideAction: django4ConfigOverrideAction,
			postConfigAction:     django4PostConfigAction,
			postStartAction:      django4PostStartAction,
			importFilesAction:    genericImportFilesAction,
		},

		nodeps.AppTypeDrupal6: {
			settingsCreator:      createDrupalSettingsPHP,
			uploadDirs:           getDrupalUploadDirs,
			hookDefaultComments:  getDrupal6Hooks,
			appTypeSettingsPaths: setDrupalSiteSettingsPaths,
			appTypeDetect:        isDrupal6App,
			configOverrideAction: drupal6ConfigOverrideAction,
			postStartAction:      drupal6PostStartAction,
			importFilesAction:    drupalImportFilesAction,
			defaultWorkingDirMap: docrootWorkingDir,
		},

		nodeps.AppTypeDrupal7: {
			settingsCreator:      createDrupalSettingsPHP,
			uploadDirs:           getDrupalUploadDirs,
			hookDefaultComments:  getDrupal7Hooks,
			appTypeSettingsPaths: setDrupalSiteSettingsPaths,
			appTypeDetect:        isDrupal7App,
			postStartAction:      drupal7PostStartAction,
			importFilesAction:    drupalImportFilesAction,
			defaultWorkingDirMap: docrootWorkingDir,
		},

		nodeps.AppTypeDrupal8: {
			settingsCreator:      createDrupalSettingsPHP,
			uploadDirs:           getDrupalUploadDirs,
			hookDefaultComments:  getDrupal8Hooks,
			appTypeSettingsPaths: setDrupalSiteSettingsPaths,
			appTypeDetect:        isDrupal8App,
			configOverrideAction: drupal8ConfigOverrideAction,
			postStartAction:      drupal8PostStartAction,
			importFilesAction:    drupalImportFilesAction,
		},

		nodeps.AppTypeDrupal9: {
			settingsCreator:      createDrupalSettingsPHP,
			uploadDirs:           getDrupalUploadDirs,
			hookDefaultComments:  getDrupal8Hooks,
			appTypeSettingsPaths: setDrupalSiteSettingsPaths,
			appTypeDetect:        isDrupal9App,
			postStartAction:      drupalPostStartAction,
			importFilesAction:    drupalImportFilesAction,
		},

		nodeps.AppTypeDrupal10: {
			settingsCreator:      createDrupalSettingsPHP,
			uploadDirs:           getDrupalUploadDirs,
			hookDefaultComments:  getDrupal8Hooks,
			appTypeSettingsPaths: setDrupalSiteSettingsPaths,
			appTypeDetect:        isDrupal10App,
			configOverrideAction: drupal10ConfigOverrideAction,
			postStartAction:      drupalPostStartAction,
			importFilesAction:    drupalImportFilesAction,
		},

		nodeps.AppTypeLaravel: {
			appTypeDetect:        isLaravelApp,
			postStartAction:      laravelPostStartAction,
			configOverrideAction: laravelConfigOverrideAction,
			importFilesAction:    genericImportFilesAction,
		},

		nodeps.AppTypeMagento: {
			settingsCreator:      createMagentoSettingsFile,
			uploadDirs:           getMagentoUploadDirs,
			appTypeSettingsPaths: setMagentoSiteSettingsPaths,
			appTypeDetect:        isMagentoApp,
			configOverrideAction: magentoConfigOverrideAction,
			importFilesAction:    magentoImportFilesAction,
		},

		nodeps.AppTypeMagento2: {
			settingsCreator:      createMagento2SettingsFile,
			uploadDirs:           getMagento2UploadDirs,
			appTypeSettingsPaths: setMagento2SiteSettingsPaths,
			appTypeDetect:        isMagento2App,
			configOverrideAction: magento2ConfigOverrideAction,
			importFilesAction:    magentoImportFilesAction,
		},

		nodeps.AppTypePHP: {
			postStartAction:   phpPostStartAction,
			importFilesAction: genericImportFilesAction,
		},

		nodeps.AppTypePython: {
			appTypeDetect:        isPythonApp,
			configOverrideAction: pythonConfigOverrideAction,
			postConfigAction:     pythonPostConfigAction,
			importFilesAction:    genericImportFilesAction,
		},

		nodeps.AppTypeShopware6: {
			appTypeDetect:        isShopware6App,
			appTypeSettingsPaths: setShopware6SiteSettingsPaths,
			uploadDirs:           getShopwareUploadDirs,
			postStartAction:      shopware6PostStartAction,
			importFilesAction:    shopware6ImportFilesAction,
		},

		nodeps.AppTypeTYPO3: {
			settingsCreator:      createTypo3SettingsFile,
			uploadDirs:           getTypo3UploadDirs,
			hookDefaultComments:  getTypo3Hooks,
			appTypeSettingsPaths: setTypo3SiteSettingsPaths,
			appTypeDetect:        isTypo3App,
			importFilesAction:    typo3ImportFilesAction,
		},
<<<<<<< HEAD
		nodeps.AppTypeNeosFlow: {
			settingsCreator: createNeosFlowSettingsFile, apptypeSettingsPaths: setNeosFlowSiteSettingsPaths, importFilesAction: neosFlowImportFilesAction, appTypeDetect: isNeosFlowApp, configOverrideAction: neosFlowConfigOverrideAction,
		},
=======

>>>>>>> 625e8b97
		nodeps.AppTypeWordPress: {
			settingsCreator:      createWordpressSettingsFile,
			uploadDirs:           getWordpressUploadDirs,
			hookDefaultComments:  getWordpressHooks,
			appTypeSettingsPaths: setWordpressSiteSettingsPaths,
			appTypeDetect:        isWordpressApp,
			importFilesAction:    wordpressImportFilesAction,
		},
	}
}

// CreateSettingsFile creates the settings file (like settings.php) for the
// provided app is the apptype has a settingsCreator function.
// It also preps the ddev directory, including setting up the .ddev gitignore
func (app *DdevApp) CreateSettingsFile() (string, error) {
	err := PrepDdevDirectory(app)
	if err != nil {
		util.Warning("Unable to PrepDdevDirectory: %v", err)
	}

	app.SetApptypeSettingsPaths()

	if app.DisableSettingsManagement && app.Type != nodeps.AppTypePHP {
		util.Warning("Not creating CMS settings files because disable_settings_management=true")
		return "", nil
	}

	// Drupal and WordPress love to change settings files to be unwriteable.
	// Chmod them to something we can work with in the event that they already
	// exist.
	chmodTargets := []string{filepath.Dir(app.SiteSettingsPath), app.SiteDdevSettingsFile}
	for _, fp := range chmodTargets {
		fileInfo, err := os.Stat(fp)
		if err != nil {
			// We're not doing anything about this error other than warning,
			// and will have to deal with the same check in settingsCreator.
			if !os.IsNotExist(err) {
				util.Warning("Unable to ensure write permissions: %v", err)
			}

			continue
		}

		perms := 0644
		if fileInfo.IsDir() {
			perms = 0755
		}

		err = os.Chmod(fp, os.FileMode(perms))
		if err != nil {
			return "", fmt.Errorf("could not change permissions on file %s to make it writeable: %v", fp, err)
		}
	}

	// If we have a function to do the settings creation, do it, otherwise
	// just ignore.
	if appFuncs, ok := appTypeMatrix[app.GetType()]; ok && appFuncs.settingsCreator != nil {
		settingsPath, err := appFuncs.settingsCreator(app)
		if err != nil {
			util.Warning("Unable to create settings file '%s': %v", app.SiteSettingsPath, err)
		}

		// Don't create gitignore if it would be in top-level directory, where
		// there is almost certainly already a gitignore (like backdrop)
		if path.Dir(app.SiteSettingsPath) != app.AppRoot {
			if err = CreateGitIgnore(filepath.Dir(app.SiteSettingsPath), filepath.Base(app.SiteDdevSettingsFile), "drushrc.php"); err != nil {
				util.Warning("Failed to write .gitignore in %s: %v", filepath.Dir(app.SiteDdevSettingsFile), err)
			}
		}
		return settingsPath, nil
	}

	// If the project is not running, it makes no sense to sync it
	if s, _ := app.SiteStatus(); s == SiteRunning {
		err = app.MutagenSyncFlush()
		if err != nil {
			return "", err
		}
	}

	return "", nil
}

// GetHookDefaultComments gets the actual text of the config.yaml hook suggestions
// for a given apptype
func (app *DdevApp) GetHookDefaultComments() []byte {
	if appFuncs, ok := appTypeMatrix[app.Type]; ok && appFuncs.hookDefaultComments != nil {
		suggestions := appFuncs.hookDefaultComments()
		return suggestions
	}
	return []byte("")
}

// SetApptypeSettingsPaths chooses and sets the settings.php/settings.local.php
// and related paths for a given app.
func (app *DdevApp) SetApptypeSettingsPaths() {
	if appFuncs, ok := appTypeMatrix[app.Type]; ok && appFuncs.appTypeSettingsPaths != nil {
		appFuncs.appTypeSettingsPaths(app)
	}
}

// DetectAppType calls each apptype's detector until it finds a match,
// or returns 'php' as a last resort.
func (app *DdevApp) DetectAppType() string {
	for appName, appFuncs := range appTypeMatrix {
		if appFuncs.appTypeDetect != nil && appFuncs.appTypeDetect(app) {
			return appName
		}
	}

	return nodeps.AppTypePHP
}

// PostImportDBAction calls each apptype's detector until it finds a match,
// or returns 'php' as a last resort.
func (app *DdevApp) PostImportDBAction() error {

	if appFuncs, ok := appTypeMatrix[app.Type]; ok && appFuncs.postImportDBAction != nil {
		return appFuncs.postImportDBAction(app)
	}

	return nil
}

// ConfigFileOverrideAction gives a chance for an apptype to override any element
// of config.yaml that it needs to (on initial creation, but not after that)
func (app *DdevApp) ConfigFileOverrideAction() error {
	if appFuncs, ok := appTypeMatrix[app.Type]; ok && appFuncs.configOverrideAction != nil && !app.ConfigExists() {
		return appFuncs.configOverrideAction(app)
	}

	return nil
}

// PostConfigAction gives a chance for an apptype to override do something at
// the end of ddev config.
func (app *DdevApp) PostConfigAction() error {
	if appFuncs, ok := appTypeMatrix[app.Type]; ok && appFuncs.postConfigAction != nil {
		return appFuncs.postConfigAction(app)
	}

	return nil
}

// PostStartAction gives a chance for an apptype to do something after the app
// has been started.
func (app *DdevApp) PostStartAction() error {
	if appFuncs, ok := appTypeMatrix[app.Type]; ok && appFuncs.postStartAction != nil {
		return appFuncs.postStartAction(app)
	}

	return nil
}

// dispatchImportFilesAction executes the relevant import files workflow for each app type.
func (app *DdevApp) dispatchImportFilesAction(uploadDir, importPath, extractPath string) error {
	if strings.TrimSpace(uploadDir) == "" {
		return errors.Errorf("upload_dirs is not set for this project (%s)", app.Type)
	}

	if appFuncs, ok := appTypeMatrix[app.Type]; ok && appFuncs.importFilesAction != nil {
		return appFuncs.importFilesAction(app, uploadDir, importPath, extractPath)
	}

	return fmt.Errorf("this project type (%s) does not support import-files", app.Type)
}

// DefaultWorkingDirMap returns the app type's default working directory map.
func (app *DdevApp) DefaultWorkingDirMap() map[string]string {
	_, _, username := util.GetContainerUIDGid()
	// Default working directory values are defined here.
	// Services working directories can be overridden by app types if needed.
	defaults := map[string]string{
		"web": "/var/www/html/",
		"db":  "/home/" + username,
	}

	if appFuncs, ok := appTypeMatrix[app.Type]; ok && appFuncs.defaultWorkingDirMap != nil {
		return appFuncs.defaultWorkingDirMap(app, defaults)
	}

	if app.Database.Type == nodeps.Postgres {
		defaults["db"] = "/var/lib/postgresql"
	}
	return defaults
}

// docrootWorkingDir handles the shared case in which the web service working directory is the docroot.
func docrootWorkingDir(app *DdevApp, defaults map[string]string) map[string]string {
	defaults["web"] = path.Join("/var/www/html", app.Docroot)

	return defaults
}

// IsValidAppType is a helper function to determine if an app type is valid, returning
// true if the given app type is valid and configured and false otherwise.
func IsValidAppType(apptype string) bool {
	if _, ok := appTypeMatrix[apptype]; !ok {
		return false
	}

	return true
}

// GetValidAppTypes returns the valid apptype keys from the appTypeMatrix
func GetValidAppTypes() []string {
	keys := make([]string, 0, len(appTypeMatrix))
	for k := range appTypeMatrix {
		keys = append(keys, k)
		sort.Strings(keys)
	}
	return keys
}<|MERGE_RESOLUTION|>--- conflicted
+++ resolved
@@ -2,24 +2,15 @@
 
 import (
 	"fmt"
-<<<<<<< HEAD
-=======
 	"github.com/pkg/errors"
->>>>>>> 625e8b97
 	"os"
 	"path"
 	"path/filepath"
 	"sort"
-<<<<<<< HEAD
-
-	"github.com/drud/ddev/pkg/nodeps"
-	"github.com/drud/ddev/pkg/util"
-=======
 	"strings"
 
 	"github.com/ddev/ddev/pkg/nodeps"
 	"github.com/ddev/ddev/pkg/util"
->>>>>>> 625e8b97
 )
 
 // appTypeFuncs prototypes
@@ -218,13 +209,13 @@
 			appTypeDetect:        isTypo3App,
 			importFilesAction:    typo3ImportFilesAction,
 		},
-<<<<<<< HEAD
 		nodeps.AppTypeNeosFlow: {
-			settingsCreator: createNeosFlowSettingsFile, apptypeSettingsPaths: setNeosFlowSiteSettingsPaths, importFilesAction: neosFlowImportFilesAction, appTypeDetect: isNeosFlowApp, configOverrideAction: neosFlowConfigOverrideAction,
-		},
-=======
-
->>>>>>> 625e8b97
+			settingsCreator: 	  createNeosFlowSettingsFile,
+			appTypeSettingsPaths: setNeosFlowSiteSettingsPaths,
+			importFilesAction:    neosFlowImportFilesAction,
+			appTypeDetect:        isNeosFlowApp,
+			configOverrideAction: neosFlowConfigOverrideAction,
+		},
 		nodeps.AppTypeWordPress: {
 			settingsCreator:      createWordpressSettingsFile,
 			uploadDirs:           getWordpressUploadDirs,
